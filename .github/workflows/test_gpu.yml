name: GPU tests

on:
  schedule:
    - cron: "0 0 * * *"
  issue_comment:
    types: [created]
  workflow_dispatch:
  pull_request:
    types: [ labeled, opened, synchronize, reopened ]

jobs:
  run:
    if: "github.repository_owner == 'explosion' && (contains(github.event.pull_request.labels.*.name, 'Test GPU') || github.event_name == 'schedule' || github.event_name == 'workflow_dispatch')"
    runs-on: ubuntu-latest

    steps:

<<<<<<< HEAD
      - name: Check user for team affiliation
        uses: tspascoal/get-user-teams-membership@v2
        id: teamAffiliation
        with:
          GITHUB_TOKEN: ${{ secrets.ORG_READ_PAT }}
          username: ${{ github.actor }}
          team: explosion/spacy
      - name: Stop workflow if user is no member
        if: ${{ steps.teamAffiliation.outputs.isTeamMember == false }}
        run: |
          echo "You have no rights to trigger this job."
          exit 1

=======
>>>>>>> a1c5d2be
      - name: Trigger buildkite build
        uses: buildkite/trigger-pipeline-action@v1.2.0
        env:
          PIPELINE: explosion-ai/spacy-llm-gpu-tests
          BRANCH: main
          MESSAGE: ":github: spacy-llm GPU tests - triggered from a GitHub Action"
          BUILDKITE_API_ACCESS_TOKEN: ${{ secrets.BUILDKITE_SECRET }}<|MERGE_RESOLUTION|>--- conflicted
+++ resolved
@@ -16,22 +16,6 @@
 
     steps:
 
-<<<<<<< HEAD
-      - name: Check user for team affiliation
-        uses: tspascoal/get-user-teams-membership@v2
-        id: teamAffiliation
-        with:
-          GITHUB_TOKEN: ${{ secrets.ORG_READ_PAT }}
-          username: ${{ github.actor }}
-          team: explosion/spacy
-      - name: Stop workflow if user is no member
-        if: ${{ steps.teamAffiliation.outputs.isTeamMember == false }}
-        run: |
-          echo "You have no rights to trigger this job."
-          exit 1
-
-=======
->>>>>>> a1c5d2be
       - name: Trigger buildkite build
         uses: buildkite/trigger-pipeline-action@v1.2.0
         env:
