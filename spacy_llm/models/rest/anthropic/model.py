--- conflicted
+++ resolved
@@ -7,6 +7,7 @@
 import srsly  # type: ignore[import]
 from requests import HTTPError
 
+from ....compat import Literal
 from ..base import REST
 
 
@@ -24,14 +25,11 @@
 
 
 class Anthropic(REST):
-<<<<<<< HEAD
     MODEL_NAMES = {
         "claude-1": Literal["claude-1", "claude-1-100k"],
         "claude-2": Literal["claude-2", "claude-2-100k"],
     }
 
-=======
->>>>>>> 139f8107
     @property
     def credentials(self) -> Dict[str, str]:
         # Fetch and check the key, set up headers
@@ -122,9 +120,6 @@
             "claude-2",
             "claude-2-100k",
             # claude-1
-            "claude-2",
-            "claude-2-100k",
-            # claude-1
             "claude-1",
             "claude-1-100k",
             # claude-instant-1
