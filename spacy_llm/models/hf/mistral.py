<<<<<<< HEAD
from typing import Any, Dict, Iterable, List, Optional
=======
from typing import Any, Callable, Dict, Iterable, List, Optional
>>>>>>> 7c533cd1

from confection import SimpleFrozenDict

from ...compat import Literal, transformers
from ...registry.util import registry
from .base import HuggingFace


class Mistral(HuggingFace):
    MODEL_NAMES = Literal["Mistral-7B-v0.1", "Mistral-7B-Instruct-v0.1"]  # noqa: F722

    def __init__(
        self,
        name: MODEL_NAMES,
        config_init: Optional[Dict[str, Any]],
        config_run: Optional[Dict[str, Any]],
<<<<<<< HEAD
        context_length: int,
=======
        context_length: Optional[int],
>>>>>>> 7c533cd1
    ):
        self._tokenizer: Optional["transformers.AutoTokenizer"] = None
        self._is_instruct = "instruct" in name
        super().__init__(
            name=name,
            config_init=config_init,
            config_run=config_run,
            context_length=context_length,
        )

        assert isinstance(self._tokenizer, transformers.PreTrainedTokenizerBase)

        # Instantiate GenerationConfig object from config dict.
        self._hf_config_run = transformers.GenerationConfig.from_pretrained(
            self._name, **self._config_run
        )
        # To avoid deprecation warning regarding usage of `max_length`.
        self._hf_config_run.max_new_tokens = self._hf_config_run.max_length

    def init_model(self) -> Any:
        self._tokenizer = transformers.AutoTokenizer.from_pretrained(self._name)
        init_cfg = self._config_init
        device: Optional[str] = None
        if "device" in init_cfg:
            device = init_cfg.pop("device")

        model = transformers.AutoModelForCausalLM.from_pretrained(
            self._name, **init_cfg, resume_download=True
        )
        if device:
            model.to(device)

        return model

    @property
    def hf_account(self) -> str:
        return "mistralai"

    def __call__(self, prompts: Iterable[Iterable[str]]) -> Iterable[Iterable[str]]:  # type: ignore[override]
        assert callable(self._tokenizer)
        assert hasattr(self._model, "generate")
        assert hasattr(self._tokenizer, "batch_decode")
        responses: List[List[str]] = []

        for prompts_for_doc in prompts:
            prompts_for_doc = list(prompts_for_doc)

            tokenized_input_ids = [
                self._tokenizer(
                    prompt if not self._is_instruct else f"<s>[INST] {prompt} [/INST]",
                    return_tensors="pt",
                ).input_ids
                for prompt in prompts_for_doc
            ]
            tokenized_input_ids = [
                tp.to(self._model.device) for tp in tokenized_input_ids
            ]

            responses.append(
                [
                    self._tokenizer.decode(
                        self._model.generate(
                            input_ids=tok_ii, generation_config=self._hf_config_run
                        )[:, tok_ii.shape[1] :][0],
                        skip_special_tokens=True,
                    )
                    for tok_ii in tokenized_input_ids
                ]
            )

        return responses


@registry.llm_models("spacy.Mistral.v1")
def mistral_hf(
    name: Mistral.MODEL_NAMES,
    config_init: Optional[Dict[str, Any]] = SimpleFrozenDict(),
    config_run: Optional[Dict[str, Any]] = SimpleFrozenDict(),
<<<<<<< HEAD
) -> Mistral:
=======
) -> Callable[[Iterable[Iterable[str]]], Iterable[Iterable[str]]]:
>>>>>>> 7c533cd1
    """Generates Mistral instance that can execute a set of prompts and return the raw responses.
    name (Literal): Name of the Mistral model. Has to be one of Mistral.get_model_names().
    config_init (Optional[Dict[str, Any]]): HF config for initializing the model.
    config_run (Optional[Dict[str, Any]]): HF config for running the model.
    RETURNS (Mistral): Mistral instance that can execute a set of prompts and return the raw responses.
    """
    return Mistral(
        name=name, config_init=config_init, config_run=config_run, context_length=8000
    )<|MERGE_RESOLUTION|>--- conflicted
+++ resolved
@@ -1,8 +1,4 @@
-<<<<<<< HEAD
 from typing import Any, Dict, Iterable, List, Optional
-=======
-from typing import Any, Callable, Dict, Iterable, List, Optional
->>>>>>> 7c533cd1
 
 from confection import SimpleFrozenDict
 
@@ -19,11 +15,7 @@
         name: MODEL_NAMES,
         config_init: Optional[Dict[str, Any]],
         config_run: Optional[Dict[str, Any]],
-<<<<<<< HEAD
-        context_length: int,
-=======
         context_length: Optional[int],
->>>>>>> 7c533cd1
     ):
         self._tokenizer: Optional["transformers.AutoTokenizer"] = None
         self._is_instruct = "instruct" in name
@@ -102,11 +94,7 @@
     name: Mistral.MODEL_NAMES,
     config_init: Optional[Dict[str, Any]] = SimpleFrozenDict(),
     config_run: Optional[Dict[str, Any]] = SimpleFrozenDict(),
-<<<<<<< HEAD
 ) -> Mistral:
-=======
-) -> Callable[[Iterable[Iterable[str]]], Iterable[Iterable[str]]]:
->>>>>>> 7c533cd1
     """Generates Mistral instance that can execute a set of prompts and return the raw responses.
     name (Literal): Name of the Mistral model. Has to be one of Mistral.get_model_names().
     config_init (Optional[Dict[str, Any]]): HF config for initializing the model.
