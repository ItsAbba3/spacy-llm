import copy

import pytest
import spacy
from confection import Config  # type: ignore[import]
from thinc.compat import has_torch_cuda_gpu

from ...compat import torch

_PIPE_CFG = {
    "model": {
        "@llm_models": "spacy.Dolly.v1",
        "name": "dolly-v2-3b",
    },
    "task": {"@llm_tasks": "spacy.NoOp.v1"},
    "save_io": True,
}

_NLP_CONFIG = """

[nlp]
lang = "en"
pipeline = ["llm"]
batch_size = 128

[components]

<<<<<<< HEAD
=======
[components.llm]
factory = "llm"
>>>>>>> 7c533cd1

[components.llm.task]
@llm_tasks = "spacy.NoOp.v1"

[components.llm.model]
@llm_models = "spacy.Dolly.v1"
name = "dolly-v2-3b"
"""


@pytest.mark.gpu
@pytest.mark.skipif(not has_torch_cuda_gpu, reason="needs GPU & CUDA")
def test_init():
    """Test initialization and simple run."""
    nlp = spacy.blank("en")
    nlp.add_pipe("llm", config=_PIPE_CFG)
    doc = nlp("This is a test.")
    nlp.get_pipe("llm")._model.get_model_names()
    torch.cuda.empty_cache()
    assert not doc.user_data["llm_io"]["llm"]["response"][0].startswith(
        doc.user_data["llm_io"]["llm"]["prompt"][0]
    )


@pytest.mark.gpu
@pytest.mark.skipif(not has_torch_cuda_gpu, reason="needs GPU & CUDA")
def test_init_from_config():
    orig_config = Config().from_str(_NLP_CONFIG)
    nlp = spacy.util.load_model_from_config(orig_config, auto_fill=True)
    assert nlp.pipe_names == ["llm"]
    torch.cuda.empty_cache()


@pytest.mark.gpu
@pytest.mark.skipif(not has_torch_cuda_gpu, reason="needs GPU & CUDA")
def test_invalid_model():
    orig_config = Config().from_str(_NLP_CONFIG)
    config = copy.deepcopy(orig_config)
    config["components"]["llm"]["model"]["name"] = "dolly-the-sheep"
    with pytest.raises(ValueError, match="unexpected value; permitted"):
        spacy.util.load_model_from_config(config, auto_fill=True)
    torch.cuda.empty_cache()<|MERGE_RESOLUTION|>--- conflicted
+++ resolved
@@ -25,11 +25,9 @@
 
 [components]
 
-<<<<<<< HEAD
-=======
 [components.llm]
 factory = "llm"
->>>>>>> 7c533cd1
+save_io = True
 
 [components.llm.task]
 @llm_tasks = "spacy.NoOp.v1"
