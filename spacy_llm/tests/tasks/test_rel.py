import json
from pathlib import Path

import pytest
from confection import Config
from pytest import FixtureRequest
from spacy.tokens import Doc, Span
from spacy.training import Example
from spacy.util import get_lang_class

from spacy_llm.pipeline import LLMWrapper
from spacy_llm.tasks.rel import DEFAULT_REL_TEMPLATE, RelationItem, RELTask
from spacy_llm.ty import LabeledTask, ShardingLLMTask
from spacy_llm.util import assemble_from_config, split_labels

from ...tasks import make_rel_task
from ..compat import has_openai_key

EXAMPLES_DIR = Path(__file__).parent / "examples"


@pytest.fixture
def zeroshot_cfg_string():
    return """
    [nlp]
    lang = "en"
    pipeline = ["ner", "llm"]
    batch_size = 128

    [components]

    [components.ner]
    source = "en_core_web_md"

    [components.llm]
    factory = "llm"

    [components.llm.task]
    @llm_tasks = "spacy.REL.v1"
    labels = "LivesIn,Visits"

    [components.llm.model]
    @llm_models = "spacy.GPT-3-5.v2"

    [initialize]
    vectors = "en_core_web_md"
    """


@pytest.fixture
def fewshot_cfg_string():
    return f"""
    [nlp]
    lang = "en"
    pipeline = ["ner", "llm"]
    batch_size = 128

    [components]

    [components.ner]
    source = "en_core_web_md"

    [components.llm]
    factory = "llm"

    [components.llm.task]
    @llm_tasks = "spacy.REL.v1"
    labels = ["LivesIn", "Visits"]

    [components.llm.task.examples]
    @misc = "spacy.FewShotReader.v1"
    path = {str(EXAMPLES_DIR / "rel.jsonl")}

    [components.llm.model]
    @llm_models = "spacy.GPT-3-5.v2"

    [initialize]
    vectors = "en_core_web_md"
    """


@pytest.fixture
def noop_config():
    return """
    [nlp]
    lang = "en"
    pipeline = ["llm"]
    batch_size = 128

    [components]

    [components.llm]
    factory = "llm"

    [components.llm.task]
    @llm_tasks = "spacy.REL.v1"
    labels = ["LivesIn", "Visits"]

    [components.llm.task.normalizer]
    @misc = "spacy.LowercaseNormalizer.v1"

    [components.llm.model]
    @llm_models = "test.NoOpModel.v1"
    """


@pytest.fixture
def task():
    text = "Joey rents a place in New York City."
    gold_relations = [RelationItem(dep=0, dest=1, relation="LivesIn")]
    return text, gold_relations


@pytest.mark.skipif(has_openai_key is False, reason="OpenAI API key not available")
@pytest.mark.parametrize("cfg_string", ["zeroshot_cfg_string", "fewshot_cfg_string"])
def test_rel_config(cfg_string, request: FixtureRequest):
    """Simple test to check if the config loads properly given different settings"""
    cfg_string = request.getfixturevalue(cfg_string)
    orig_config = Config().from_str(cfg_string)
    nlp = assemble_from_config(orig_config)
    assert nlp.pipe_names == ["ner", "llm"]

    pipe = nlp.get_pipe("llm")
    assert isinstance(pipe, LLMWrapper)
    assert isinstance(pipe.task, ShardingLLMTask)

    task = pipe.task
    labels = orig_config["components"]["llm"]["task"]["labels"]
    labels = split_labels(labels)
    assert isinstance(task, LabeledTask)
    assert task.labels == tuple(labels)
    assert set(pipe.labels) == set(task.labels)
    assert nlp.pipe_labels["llm"] == list(task.labels)


@pytest.mark.external
@pytest.mark.skipif(has_openai_key is False, reason="OpenAI API key not available")
<<<<<<< HEAD
@pytest.mark.parametrize("cfg_string", ["fewshot_cfg_string", "zeroshot_cfg_string"])
=======
@pytest.mark.parametrize("cfg_string", ["zeroshot_cfg_string", "fewshot_cfg_string"])
>>>>>>> ea471bb6
def test_rel_predict(task, cfg_string, request):
    """Use OpenAI to get REL results.
    Note that this test may fail randomly, as the LLM's output is unguaranteed to be consistent/predictable
    """
    cfg_string = request.getfixturevalue(cfg_string)
    orig_config = Config().from_str(cfg_string)
    nlp = assemble_from_config(orig_config)

    text, _ = task
    doc = nlp(text)

    assert doc.ents
    assert doc._.rel


@pytest.mark.parametrize("n_prompt_examples", [-1, 0, 1, 2])
def test_rel_init(noop_config, n_prompt_examples: int):
    RELTask._check_extension("rel")

    config = Config().from_str(noop_config)
    del config["components"]["llm"]["task"]["labels"]
    nlp = assemble_from_config(config)

    examples = []

    for text, rel in [
        ("Alice travelled to London.", "Visits"),
        ("Bob lives in Manchester.", "LivesIn"),
    ]:
        predicted = nlp.make_doc(text)
        reference = predicted.copy()

        # We might want to set those on the predicted example as well...
        reference.ents = [
            Span(reference, 0, 1, label="PER"),
            Span(reference, 3, 4, label="LOC"),
        ]

        reference._.rel = [RelationItem(dep=0, dest=1, relation=rel)]

        examples.append(Example(predicted, reference))

    _, llm = nlp.pipeline[0]
    task: RELTask = llm._task  # type: ignore[annotation-unchecked]

    assert set(task._label_dict.values()) == set()
    assert not task._prompt_examples

    nlp.config["initialize"]["components"]["llm"] = {
        "n_prompt_examples": n_prompt_examples
    }
    nlp.initialize(lambda: examples)

    assert set(task._label_dict.values()) == {"LivesIn", "Visits"}

    if n_prompt_examples >= 0:
        assert len(task._prompt_examples) == n_prompt_examples
    else:
        assert len(task._prompt_examples) == len(examples)


def test_rel_serde(noop_config, tmp_path: Path):
    config = Config().from_str(noop_config)
    del config["components"]["llm"]["task"]["labels"]

    nlp1 = assemble_from_config(config)
    nlp2 = assemble_from_config(config)
    nlp3 = assemble_from_config(config)

    labels = {"livesin": "LivesIn", "visits": "Visits"}

    task1: RELTask = nlp1.get_pipe("llm")._task
    task2: RELTask = nlp2.get_pipe("llm")._task
    task3: RELTask = nlp3.get_pipe("llm")._task

    # Artificially add labels to task1
    task1._label_dict = labels

    assert task1._label_dict == labels
    assert task2._label_dict == dict()
    assert task3._label_dict == dict()

    path = tmp_path / "model"

    nlp1.to_disk(path)

    cfgs = list(path.rglob("cfg"))
    assert len(cfgs) == 1

    cfg = json.loads(cfgs[0].read_text())
    assert cfg["_label_dict"] == labels

    nlp2.from_disk(path)
    nlp3.from_bytes(nlp1.to_bytes())

    assert task1._label_dict == task2._label_dict == task3._label_dict == labels


def test_incorrect_indexing():
    """Tests whether incorrect indexing is handled properly (i. e. when the LLM response indices non-existent
    entities).
    """
    task = make_rel_task(
        labels=["LivesIn", "WorksIn"],
        template=DEFAULT_REL_TEMPLATE,
        verbose=False,
    )

    doc = Doc(get_lang_class("en")().vocab, words=["This", "is", "a", "test"])
    doc.ents = [Span(doc, 0, 1, label="TEST")]
    assert (
        len(
            list(
                task._parse_responses(
                    task, [[doc]], [['{"dep": 0, "dest": 0, "relation": "LivesIn"}']]
                )
            )[0][0]
        )
        == 1
    )
    assert (
        len(
            list(
                task._parse_responses(
                    task, [[doc]], [['{"dep": 0, "dest": 1, "relation": "LivesIn"}']]
                )
            )[0][0]
        )
        == 0
    )


@pytest.mark.external
@pytest.mark.skipif(has_openai_key is False, reason="OpenAI API key not available")
def test_labels_in_prompt(request: FixtureRequest):
    """See https://github.com/explosion/spacy-llm/issues/366."""
    config = Config().from_str(request.getfixturevalue("zeroshot_cfg_string"))
    config["components"].pop("ner")
    config.pop("initialize")
    config["nlp"]["pipeline"] = ["llm"]
    config["components"]["llm"]["task"]["labels"] = ["A", "B", "C"]
    nlp = assemble_from_config(config)

    doc = Doc(get_lang_class("en")().vocab, words=["Well", "hello", "there"])
    doc.ents = [Span(doc, 0, 1, "A"), Span(doc, 1, 2, "B"), Span(doc, 2, 3, "C")]

    assert (
        "Well[ENT0:A] hello[ENT1:B] there[ENT2:C]"
        in list(nlp.get_pipe("llm")._task.generate_prompts([doc]))[0][0][0]
    )<|MERGE_RESOLUTION|>--- conflicted
+++ resolved
@@ -135,11 +135,7 @@
 
 @pytest.mark.external
 @pytest.mark.skipif(has_openai_key is False, reason="OpenAI API key not available")
-<<<<<<< HEAD
-@pytest.mark.parametrize("cfg_string", ["fewshot_cfg_string", "zeroshot_cfg_string"])
-=======
 @pytest.mark.parametrize("cfg_string", ["zeroshot_cfg_string", "fewshot_cfg_string"])
->>>>>>> ea471bb6
 def test_rel_predict(task, cfg_string, request):
     """Use OpenAI to get REL results.
     Note that this test may fail randomly, as the LLM's output is unguaranteed to be consistent/predictable
