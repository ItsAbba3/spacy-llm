--- conflicted
+++ resolved
@@ -138,15 +138,7 @@
         """
 
 
-<<<<<<< HEAD
-# @runtime_checkable
-# class LLMTask(Protocol):
-#     generate_prompts: Callable[..., Iterable[Any]]
-#     parse_responses: Callable[..., Iterable[Doc]]
-
-=======
 LLMTask = Union[NonshardingLLMTask, ShardingLLMTask]
->>>>>>> 7c533cd1
 
 TaskContraT = TypeVar(
     "TaskContraT", bound=Union[ShardingLLMTask, NonshardingLLMTask], contravariant=True
