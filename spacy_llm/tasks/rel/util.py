<<<<<<< HEAD
from typing import List, Optional

from spacy.training import Example

from ...compat import BaseModel, Self, validator
from ...ty import FewshotExample
=======
from ...compat import BaseModel, validator
>>>>>>> e7b20c4c


class RelationItem(BaseModel):
    dep: int
    dest: int
    relation: str

    @validator("dep", "dest", pre=True)
    def clean_ent(cls, value):
        if isinstance(value, str):
            value = value.strip("ENT")
        return value


class EntityItem(BaseModel):
    start_char: int
    end_char: int
<<<<<<< HEAD
    label: str


class RELExample(FewshotExample):
    text: str
    ents: List[EntityItem]
    relations: List[RelationItem]

    class Config:
        arbitrary_types_allowed = True

    @classmethod
    def generate(cls, example: Example, **kwargs) -> Optional[Self]:
        entities = [
            EntityItem(
                start_char=ent.start_char,
                end_char=ent.end_char,
                label=ent.label_,
            )
            for ent in example.reference.ents
        ]
        return cls(
            text=example.reference.text,
            ents=entities,
            relations=example.reference._.rel,
        )
=======
    label: str
>>>>>>> e7b20c4c
<|MERGE_RESOLUTION|>--- conflicted
+++ resolved
@@ -1,13 +1,4 @@
-<<<<<<< HEAD
-from typing import List, Optional
-
-from spacy.training import Example
-
-from ...compat import BaseModel, Self, validator
-from ...ty import FewshotExample
-=======
 from ...compat import BaseModel, validator
->>>>>>> e7b20c4c
 
 
 class RelationItem(BaseModel):
@@ -25,33 +16,4 @@
 class EntityItem(BaseModel):
     start_char: int
     end_char: int
-<<<<<<< HEAD
-    label: str
-
-
-class RELExample(FewshotExample):
-    text: str
-    ents: List[EntityItem]
-    relations: List[RelationItem]
-
-    class Config:
-        arbitrary_types_allowed = True
-
-    @classmethod
-    def generate(cls, example: Example, **kwargs) -> Optional[Self]:
-        entities = [
-            EntityItem(
-                start_char=ent.start_char,
-                end_char=ent.end_char,
-                label=ent.label_,
-            )
-            for ent in example.reference.ents
-        ]
-        return cls(
-            text=example.reference.text,
-            ents=entities,
-            relations=example.reference._.rel,
-        )
-=======
-    label: str
->>>>>>> e7b20c4c
+    label: str