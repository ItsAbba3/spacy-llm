--- conflicted
+++ resolved
@@ -8,11 +8,7 @@
 from ...ty import FewshotExample, TaskResponseParser
 from ..builtin_task import BuiltinTaskWithLabels
 from ..templates import read_template
-<<<<<<< HEAD
-from .util import EntityItem, RelationItem, RELExample
-=======
-from .util import RelationItem
->>>>>>> e7b20c4c
+from .util import EntityItem, RelationItem
 
 DEFAULT_REL_TEMPLATE: str = read_template("rel.v1")
 
