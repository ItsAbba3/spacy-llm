from typing import Optional

from spacy.training import Example

from ...compat import Self
from ...ty import FewshotExample
from .task import SentimentTask


class SentimentExample(FewshotExample[SentimentTask]):
    text: str
    score: float

    @classmethod
<<<<<<< HEAD
    def generate(cls, example: Example, **kwargs) -> Optional[Self]:
=======
    def generate(cls, example: Example, task: SentimentTask) -> Self:
>>>>>>> e7b20c4c
        return cls(
            text=example.reference.text,
            score=getattr(example.reference._, task.field),
        )<|MERGE_RESOLUTION|>--- conflicted
+++ resolved
@@ -12,11 +12,7 @@
     score: float
 
     @classmethod
-<<<<<<< HEAD
-    def generate(cls, example: Example, **kwargs) -> Optional[Self]:
-=======
-    def generate(cls, example: Example, task: SentimentTask) -> Self:
->>>>>>> e7b20c4c
+    def generate(cls, example: Example, task: SentimentTask) -> Optional[Self]:
         return cls(
             text=example.reference.text,
             score=getattr(example.reference._, task.field),
