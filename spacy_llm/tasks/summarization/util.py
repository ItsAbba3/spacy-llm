from typing import Optional
from spacy.training import Example

from ...compat import Self
from ...ty import FewshotExample
from .task import SummarizationTask


class SummarizationExample(FewshotExample[SummarizationTask]):
    text: str
    summary: str

    @classmethod
<<<<<<< HEAD
    def generate(cls, example: Example, **kwargs) -> Optional[Self]:
=======
    def generate(cls, example: Example, task: SummarizationTask) -> Self:
>>>>>>> e7b20c4c
        return cls(
            text=example.reference.text,
            summary=getattr(example.reference._, task.field),
        )<|MERGE_RESOLUTION|>--- conflicted
+++ resolved
@@ -1,4 +1,5 @@
 from typing import Optional
+
 from spacy.training import Example
 
 from ...compat import Self
@@ -11,11 +12,7 @@
     summary: str
 
     @classmethod
-<<<<<<< HEAD
-    def generate(cls, example: Example, **kwargs) -> Optional[Self]:
-=======
-    def generate(cls, example: Example, task: SummarizationTask) -> Self:
->>>>>>> e7b20c4c
+    def generate(cls, example: Example, task: SummarizationTask) -> Optional[Self]:
         return cls(
             text=example.reference.text,
             summary=getattr(example.reference._, task.field),
